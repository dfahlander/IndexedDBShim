describe('IndexedDB API', function () {
    'use strict';

    // Determines whether the given thing is a class
<<<<<<< HEAD
    function isAClass(thing) {
        return (typeof(thing) === 'function' ||
            (typeof(thing) === 'object' && (thing.__proto__ || thing.prototype)));
=======
    function isAClass (thing) {
        return (typeof thing === 'function' ||
            (typeof thing === 'object' && (thing.__proto__ || thing.prototype))); // eslint-disable-line no-proto
>>>>>>> cbdf79cf
    }

    it('should expose indexedDB', function () {
        expect(env.indexedDB && typeof env.indexedDB).equal('object'); // When using native, an('object') will show custom string
        expect(env.indexedDB).to.be.an.instanceOf(IDBFactory);
    });

    it('should expose IDBFactory', function () {
        expect(IDBFactory).to.satisfy(isAClass);
    });

    it('should expose IDBDatabase', function () {
        expect(IDBDatabase).to.satisfy(isAClass);
    });

    it('should expose IDBObjectStore', function () {
        expect(IDBObjectStore).to.satisfy(isAClass);
    });

    it('should expose IDBIndex', function () {
        expect(IDBIndex).to.satisfy(isAClass);
    });

    it('should expose IDBTransaction', function () {
        expect(IDBTransaction).to.satisfy(isAClass);
    });

    it('should expose IDBTransaction mode constants', function () {
        expect(IDBTransaction.READ_ONLY).to.equal('readonly');
        expect(IDBTransaction.READ_WRITE).to.equal('readwrite');

        if (env.isShimmed || env.browser.isIE) {
            // Only IE exposes this constant
            expect(IDBTransaction.VERSION_CHANGE).to.equal('versionchange');
        }
    });

    it('should expose IDBCursor', function () {
        expect(IDBCursor).to.satisfy(isAClass);
    });

    it('should expose IDBKeyRange', function () {
        expect(IDBKeyRange).to.satisfy(isAClass);
    });

    it('should expose IDBRequest', function () {
        expect(IDBRequest).to.satisfy(isAClass);
    });

    it('should expose IDBOpenDBRequest', function () {
        expect(IDBOpenDBRequest).to.satisfy(isAClass);
    });

    it('should expose IDBVersionChangeEvent', function () {
        expect(IDBVersionChangeEvent).to.satisfy(isAClass);
    });
});<|MERGE_RESOLUTION|>--- conflicted
+++ resolved
@@ -2,15 +2,9 @@
     'use strict';
 
     // Determines whether the given thing is a class
-<<<<<<< HEAD
-    function isAClass(thing) {
-        return (typeof(thing) === 'function' ||
-            (typeof(thing) === 'object' && (thing.__proto__ || thing.prototype)));
-=======
     function isAClass (thing) {
         return (typeof thing === 'function' ||
             (typeof thing === 'object' && (thing.__proto__ || thing.prototype))); // eslint-disable-line no-proto
->>>>>>> cbdf79cf
     }
 
     it('should expose indexedDB', function () {
