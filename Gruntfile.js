--- conflicted
+++ resolved
@@ -1,9 +1,5 @@
 /* global module:false */
-<<<<<<< HEAD
-"use strict";
-=======
 'use strict';
->>>>>>> cbdf79cf
 
 module.exports = function (grunt) {
     let saucekey = null;
@@ -111,34 +107,6 @@
             }
         },
 
-<<<<<<< HEAD
-		eslint: {
-			files: ['src/**/*.js', 'Gruntfile.js', 'build.js'],
-			options: {
-				configFile: ".eslintrc"
-			}
-		},
-
-		watch: {
-			dev: {
-				files: ["src/*"],
-				tasks: ["eslint", "concat"]
-			}
-		}
-	});
-
-	for (var key in grunt.file.readJSON('package.json').devDependencies) {
-		if (key !== 'grunt' && key.indexOf('grunt') === 0) {grunt.loadNpmTasks(key);}
-	}
-
-	grunt.registerTask('build', ['eslint', 'concat', 'uglify']);
-	var testJobs = ["build", "connect"];
-	if (saucekey !== null) {
-		testJobs.push("saucelabs-qunit");
-	} else {
-		testJobs.push("qunit");
-	}
-=======
         'saucelabs-qunit': {
             all: {
                 options: {
@@ -176,7 +144,6 @@
     for (const key in grunt.file.readJSON('package.json').devDependencies) {
         if (key !== 'grunt' && key.indexOf('grunt') === 0) { grunt.loadNpmTasks(key); }
     }
->>>>>>> cbdf79cf
 
     grunt.registerTask('build', ['eslint', 'browserify', 'uglify']);
     const testJobs = ['build', 'connect'];
