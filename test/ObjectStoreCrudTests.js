/* eslint-disable no-var */
(function () {
    function onObjectStoreOpen (name, storeName, callback) {
        queuedAsyncTest(name, function (assert) {
            var done = assert.async();
            var dbOpenRequest = window.indexedDB.open(DB.NAME);
            dbOpenRequest.onsuccess = function (e) {
                _('Database opened successfully');
                assert.ok(true, 'Database Opened successfully');
                var db = dbOpenRequest.result;
                var transaction = db.transaction([DB.OBJECT_STORE_1, DB.OBJECT_STORE_2, DB.OBJECT_STORE_3, DB.OBJECT_STORE_4], 'readwrite');
                var objectStore = transaction.objectStore(storeName);
                callback(objectStore, assert, done);
            };
            dbOpenRequest.onerror = function (e) {
                assert.ok(false, 'Database NOT Opened successfully');
                _('Database NOT opened successfully');
                nextTest();
                done();
            };
            dbOpenRequest.onblocked = function (e) {
                assert.ok(false, 'Opening database blocked');
                _('Opening database blocked');
                done();
            };
        });
    }

    queuedModule('ObjectStore CRUD');
    var key = sample.integer();
    var data = sample.obj();

    onObjectStoreOpen('Adding data to Object Store', DB.OBJECT_STORE_1, function (objectStore, assert, done) {
        var req = objectStore.add(data, key);
        req.onsuccess = function (e) {
            _('Data added to object Store successfully ' + key);
            assert.equal(key, req.result, 'Data added to Object store');
            objectStore.transaction.db.close();
            nextTest();
            done();
        };
        req.onerror = function (e) {
            _('Could not add data to database' + e.message);
            assert.ok(false, 'Could not add Data to ObjectStore1');
            nextTest();
            done();
        };
    });

<<<<<<< HEAD
onObjectStoreOpen("Adding data to Object Store", DB.OBJECT_STORE_1, function(objectStore){
    var req = objectStore.add(data, key);
    req.onsuccess = function(e){
        _("Data added to object Store successfully " + key);
        equal(key, req.result, "Data added to Object store");
        objectStore.transaction.db.close();
        start();
        nextTest();
    };
    req.onerror = function(e){
        _("Could not add data to database");
        ok(false, "Could not add Data to ObjectStore1");
        start();
        nextTest();
    };
});

onObjectStoreOpen("Adding with keypath and autoInc, no key", DB.OBJECT_STORE_2, function(objectStore){
    var req = objectStore.add(sample.obj());
    req.onsuccess = function(e){
        _("Data added to object Store successfully " + req.result);
        notEqual(null, req.result, "Data added to Object store");
        objectStore.transaction.db.close();
        start();
        nextTest();
    };
    req.onerror = function(e){
        _("Could not add data to database");
        ok(false, "Could not add Data to ObjectStore1");
        start();
        nextTest();
    };
});
onObjectStoreOpen("Adding with keypath and autoInc, no key in path", DB.OBJECT_STORE_2, function(objectStore){
    var data = sample.obj();
    delete data.Int;
    var req = objectStore.add(data);
    req.onsuccess = function(e){
        _("Data added to object Store successfully " + req.result);
        notEqual(null, req.result, "Data added to Object store");
        start();
        objectStore.transaction.db.close();
        nextTest();
    };
    req.onerror = function(e){
        _("Could not add data to database");
        ok(false, "Could not add Data to ObjectStore1");
        start();
        nextTest();
    };
});
onObjectStoreOpen("Adding with NO keypath and autoInc", DB.OBJECT_STORE_3, function(objectStore){
    var key = sample.integer();
    var req = objectStore.add(sample.obj(), key);
    req.onsuccess = function(e){
        _("Data added to object Store successfully " + key);
        equal(key, req.result, "Data added to Object store");
        start();
        objectStore.transaction.db.close();
        nextTest();
    };
    req.onerror = function(e){
        _("Could not add data to database");
        ok(false, "Could not add Data to ObjectStore1");
        start();
        nextTest();
    };
});
onObjectStoreOpen("Adding with NO keypath and autoInc - no key specified", DB.OBJECT_STORE_3, function(objectStore){
    var key = sample.integer();
    var req = objectStore.add(sample.obj());
    req.onsuccess = function(e){
        _("Data added to object Store successfully " + key);
        ok(req.result, "Data added to Object store");
        start();
        objectStore.transaction.db.close();
        nextTest();
    };
    req.onerror = function(e){
        _("Could not add data to database");
        ok(false, "Could not add Data to ObjectStore1");
        start();
        nextTest();
    };
});

onObjectStoreOpen("Updating data in Object Store", DB.OBJECT_STORE_1, function(objectStore){
    data = sample.obj();
    data.modified = true;
    var req = objectStore.put(data, key);
    req.onsuccess = function(){
        _("Data added to object Store successfully " + req.result);
        equal(key, req.result, "Data added to Object store");
        start();
        objectStore.transaction.db.close();
        nextTest();
    };
    req.onerror = function(){
        _("Could not add data to database");
        ok(false, "Could not update Data");
        start();
        nextTest();
    };
});
onObjectStoreOpen("Updating non-existant in Object Store", DB.OBJECT_STORE_1, function(objectStore){
    var key = "UPDATED";
    var req = objectStore.put(sample.obj(), key);
    req.onsuccess = function(){
        _("Data added to object Store successfully " + req.result);
        equal(key, req.result, "Data updated in Object store");
        start();
        objectStore.transaction.db.close();
        nextTest();

    };
    req.onerror = function(){
        _("Could not add data to database");
        ok(false, "Could not update Data");
        start();
        nextTest();
    };
});
onObjectStoreOpen("Getting data in Object Store", DB.OBJECT_STORE_1, function(objectStore){
    var req = objectStore.get(key);
    req.onsuccess = function(){
        _("Data got from object store");
        deepEqual(req.result, data, "Data fetched matches the data");
        start();
        objectStore.transaction.db.close();
        nextTest();
    };
    req.onerror = function(){
        _("Could not get data to database");
        ok(false, "Could not get data");
        start();
        nextTest();
    };
});
onObjectStoreOpen("Count in Object Store", DB.OBJECT_STORE_1, function(objectStore){
    var req = objectStore.count();
    req.onsuccess = function(e){
        _("Data counted from object store");
        console.log(req.result);
        equal(req.result, 2, "Total number of objects in database");
        start();
        objectStore.transaction.db.close();
        nextTest();
    };
    req.onerror = function(){
        _("Could not get data to database");
        ok(false, "Could not get count of data");
        start();
        nextTest();
    };
});
onObjectStoreOpen("Delete data in Object Store", DB.OBJECT_STORE_1, function(objectStore){
    var req = objectStore["delete"](key);
    req.onsuccess = function(e){
        _("Data deleted from object store");
        deepEqual(req.result, undefined, "Data deleted from Object Store");
        start();
        objectStore.transaction.db.close();
        nextTest();
    };
    req.onerror = function(){
        _("Could not get data to database");
        ok(false, "Could not delete data");
        start();
        nextTest();
    };
});
onObjectStoreOpen("Clear data in Object Store", DB.OBJECT_STORE_1, function(objectStore){
    var req = objectStore.clear();
    req.onsuccess = function(e){
        _("Data cleared from object store");
        ok(true, "Data from Object Store");
        objectStore.transaction.db.close();
        start();
        nextTest();
    };
    req.onerror = function(){
        _("Could not get data to database");
        ok(false, "Could not delete data");
        start();
        nextTest();
    };
});
=======
    onObjectStoreOpen('Adding with keypath and autoInc, no key', DB.OBJECT_STORE_2, function (objectStore, assert, done) {
        var req = objectStore.add(sample.obj());
        req.onsuccess = function (e) {
            _('Data added to object Store successfully ' + req.result);
            assert.notEqual(null, req.result, 'Data added to Object store');
            objectStore.transaction.db.close();
            nextTest();
            done();
        };
        req.onerror = function (e) {
            _('Could not add data to database');
            assert.ok(false, 'Could not add Data to ObjectStore1');
            nextTest();
            done();
        };
    });
    onObjectStoreOpen('Adding with keypath and autoInc, no key in path', DB.OBJECT_STORE_2, function (objectStore, assert, done) {
        var data = sample.obj();
        delete data.Int;
        var req = objectStore.add(data);
        req.onsuccess = function (e) {
            _('Data added to object Store successfully ' + req.result);
            assert.notEqual(null, req.result, 'Data added to Object store');
            objectStore.transaction.db.close();
            nextTest();
            done();
        };
        req.onerror = function (e) {
            _('Could not add data to database');
            assert.ok(false, 'Could not add Data to ObjectStore1');
            nextTest();
            done();
        };
    });
    onObjectStoreOpen('Adding with NO keypath and autoInc', DB.OBJECT_STORE_3, function (objectStore, assert, done) {
        var key = sample.integer();
        var req = objectStore.add(sample.obj(), key);
        req.onsuccess = function (e) {
            _('Data added to object Store successfully ' + key);
            assert.equal(key, req.result, 'Data added to Object store');
            objectStore.transaction.db.close();
            nextTest();
            done();
        };
        req.onerror = function (e) {
            _('Could not add data to database');
            assert.ok(false, 'Could not add Data to ObjectStore1');
            nextTest();
            done();
        };
    });
    onObjectStoreOpen('Adding with NO keypath and autoInc - no key specified', DB.OBJECT_STORE_3, function (objectStore, assert, done) {
        var key = sample.integer();
        var req = objectStore.add(sample.obj());
        req.onsuccess = function (e) {
            _('Data added to object Store successfully ' + key);
            assert.ok(req.result, 'Data added to Object store');
            objectStore.transaction.db.close();
            nextTest();
            done();
        };
        req.onerror = function (e) {
            _('Could not add data to database');
            assert.ok(false, 'Could not add Data to ObjectStore1');
            nextTest();
            done();
        };
    });
>>>>>>> cbdf79cf

    onObjectStoreOpen('Updating data in Object Store', DB.OBJECT_STORE_1, function (objectStore, assert, done) {
        data = sample.obj();
        data.modified = true;
        var req = objectStore.put(data, key);
        req.onsuccess = function () {
            _('Data added to object Store successfully ' + req.result);
            assert.equal(key, req.result, 'Data added to Object store');
            objectStore.transaction.db.close();
            nextTest();
            done();
        };
        req.onerror = function () {
            _('Could not add data to database');
            assert.ok(false, 'Could not update Data');
            nextTest();
            done();
        };
    });
    onObjectStoreOpen('Updating non-existent in Object Store', DB.OBJECT_STORE_1, function (objectStore, assert, done) {
        var key = 'UPDATED';
        var req = objectStore.put(sample.obj(), key);
        req.onsuccess = function () {
            _('Data added to object Store successfully ' + req.result);
            assert.equal(key, req.result, 'Data updated in Object store');
            objectStore.transaction.db.close();
            nextTest();
            done();
        };
        req.onerror = function () {
            _('Could not add data to database');
            assert.ok(false, 'Could not update Data');
            nextTest();
            done();
        };
    });
    onObjectStoreOpen('Getting data in Object Store', DB.OBJECT_STORE_1, function (objectStore, assert, done) {
        var req = objectStore.get(key);
        req.onsuccess = function () {
            _('Data got from object store');
            assert.deepEqual(req.result, data, 'Data fetched matches the data');
            objectStore.transaction.db.close();
            nextTest();
            done();
        };
        req.onerror = function () {
            _('Could not get data to database');
            assert.ok(false, 'Could not get data');
            nextTest();
            done();
        };
    });
    onObjectStoreOpen('Count in Object Store', DB.OBJECT_STORE_1, function (objectStore, assert, done) {
        var req = objectStore.count();
        req.onsuccess = function (e) {
            _('Data counted from object store');
            assert.equal(req.result, 2, 'Total number of objects in database');
            objectStore.transaction.db.close();
            nextTest();
            done();
        };
        req.onerror = function () {
            _('Could not get data to database');
            assert.ok(false, 'Could not get count of data');
            nextTest();
            done();
        };
    });
    onObjectStoreOpen('Delete data in Object Store', DB.OBJECT_STORE_1, function (objectStore, assert, done) {
        var req = objectStore['delete'](key);
        req.onsuccess = function (e) {
            _('Data deleted from object store');
            assert.deepEqual(req.result, undefined, 'Data deleted from Object Store');
            objectStore.transaction.db.close();
            nextTest();
            done();
        };
        req.onerror = function () {
            _('Could not get data to database');
            assert.ok(false, 'Could not delete data');
            nextTest();
            done();
        };
    });
    onObjectStoreOpen('Clear data in Object Store', DB.OBJECT_STORE_1, function (objectStore, assert, done) {
        var req = objectStore.clear();
        req.onsuccess = function (e) {
            _('Data cleared from object store');
            assert.ok(true, 'Data from Object Store');
            objectStore.transaction.db.close();
            nextTest();
            done();
        };
        req.onerror = function () {
            _('Could not get data to database');
            assert.ok(false, 'Could not delete data');
            nextTest();
            done();
        };
    });

    queuedAsyncTest('Lots of data Added to objectStore1', function (assert) {
        var done = assert.async();
        var dbOpenRequest = window.indexedDB.open(DB.NAME);
        dbOpenRequest.onsuccess = function (e) {
            _('Database opened successfully');
            assert.ok(true, 'Database Opened successfully');
            var db = dbOpenRequest.result;
            var transaction = db.transaction([DB.OBJECT_STORE_1], 'readwrite');
            var objectStore = transaction.objectStore(DB.OBJECT_STORE_1);
            var counter = 0, max = 15;
            var success = function () {
                assert.ok(true, 'Data added to store');
                if (++counter >= max) {
                    db.close();
                    nextTest();
                    done();
                }
            };
            var error = function () {
                assert.ok(false, 'Could not add data');
                if (++counter >= 10) {
                    nextTest();
                    done();
                }
            };
            for (var i = 0; i < max; i++) {
                var req = objectStore.add(sample.obj(), i);
                req.onsuccess = success;
                req.onerror = error;
            }
        };
        dbOpenRequest.onerror = function (e) {
            assert.ok(false, 'Database NOT Opened successfully');
            _('Database NOT opened successfully');
            nextTest();
            done();
        };
<<<<<<< HEAD
        for (var i = 0; i < max; i++) {
            var req = objectStore.add(sample.obj(), i);
            req.onsuccess = success;
            req.onerror = error;
        }
    };
    dbOpenRequest.onerror = function(e){
        ok(false, "Database NOT Opened successfully");
        _("Database NOT opened successfully");
        start();
        nextTest();
    };
    dbOpenRequest.onblocked = function(e){
        ok(false, "Opening database blocked");
        _("Opening database blocked");
        start();
    };
});
=======
        dbOpenRequest.onblocked = function (e) {
            assert.ok(false, 'Opening database blocked');
            _('Opening database blocked');
            done();
        };
    });
}());
>>>>>>> cbdf79cf
<|MERGE_RESOLUTION|>--- conflicted
+++ resolved
@@ -47,195 +47,6 @@
         };
     });
 
-<<<<<<< HEAD
-onObjectStoreOpen("Adding data to Object Store", DB.OBJECT_STORE_1, function(objectStore){
-    var req = objectStore.add(data, key);
-    req.onsuccess = function(e){
-        _("Data added to object Store successfully " + key);
-        equal(key, req.result, "Data added to Object store");
-        objectStore.transaction.db.close();
-        start();
-        nextTest();
-    };
-    req.onerror = function(e){
-        _("Could not add data to database");
-        ok(false, "Could not add Data to ObjectStore1");
-        start();
-        nextTest();
-    };
-});
-
-onObjectStoreOpen("Adding with keypath and autoInc, no key", DB.OBJECT_STORE_2, function(objectStore){
-    var req = objectStore.add(sample.obj());
-    req.onsuccess = function(e){
-        _("Data added to object Store successfully " + req.result);
-        notEqual(null, req.result, "Data added to Object store");
-        objectStore.transaction.db.close();
-        start();
-        nextTest();
-    };
-    req.onerror = function(e){
-        _("Could not add data to database");
-        ok(false, "Could not add Data to ObjectStore1");
-        start();
-        nextTest();
-    };
-});
-onObjectStoreOpen("Adding with keypath and autoInc, no key in path", DB.OBJECT_STORE_2, function(objectStore){
-    var data = sample.obj();
-    delete data.Int;
-    var req = objectStore.add(data);
-    req.onsuccess = function(e){
-        _("Data added to object Store successfully " + req.result);
-        notEqual(null, req.result, "Data added to Object store");
-        start();
-        objectStore.transaction.db.close();
-        nextTest();
-    };
-    req.onerror = function(e){
-        _("Could not add data to database");
-        ok(false, "Could not add Data to ObjectStore1");
-        start();
-        nextTest();
-    };
-});
-onObjectStoreOpen("Adding with NO keypath and autoInc", DB.OBJECT_STORE_3, function(objectStore){
-    var key = sample.integer();
-    var req = objectStore.add(sample.obj(), key);
-    req.onsuccess = function(e){
-        _("Data added to object Store successfully " + key);
-        equal(key, req.result, "Data added to Object store");
-        start();
-        objectStore.transaction.db.close();
-        nextTest();
-    };
-    req.onerror = function(e){
-        _("Could not add data to database");
-        ok(false, "Could not add Data to ObjectStore1");
-        start();
-        nextTest();
-    };
-});
-onObjectStoreOpen("Adding with NO keypath and autoInc - no key specified", DB.OBJECT_STORE_3, function(objectStore){
-    var key = sample.integer();
-    var req = objectStore.add(sample.obj());
-    req.onsuccess = function(e){
-        _("Data added to object Store successfully " + key);
-        ok(req.result, "Data added to Object store");
-        start();
-        objectStore.transaction.db.close();
-        nextTest();
-    };
-    req.onerror = function(e){
-        _("Could not add data to database");
-        ok(false, "Could not add Data to ObjectStore1");
-        start();
-        nextTest();
-    };
-});
-
-onObjectStoreOpen("Updating data in Object Store", DB.OBJECT_STORE_1, function(objectStore){
-    data = sample.obj();
-    data.modified = true;
-    var req = objectStore.put(data, key);
-    req.onsuccess = function(){
-        _("Data added to object Store successfully " + req.result);
-        equal(key, req.result, "Data added to Object store");
-        start();
-        objectStore.transaction.db.close();
-        nextTest();
-    };
-    req.onerror = function(){
-        _("Could not add data to database");
-        ok(false, "Could not update Data");
-        start();
-        nextTest();
-    };
-});
-onObjectStoreOpen("Updating non-existant in Object Store", DB.OBJECT_STORE_1, function(objectStore){
-    var key = "UPDATED";
-    var req = objectStore.put(sample.obj(), key);
-    req.onsuccess = function(){
-        _("Data added to object Store successfully " + req.result);
-        equal(key, req.result, "Data updated in Object store");
-        start();
-        objectStore.transaction.db.close();
-        nextTest();
-
-    };
-    req.onerror = function(){
-        _("Could not add data to database");
-        ok(false, "Could not update Data");
-        start();
-        nextTest();
-    };
-});
-onObjectStoreOpen("Getting data in Object Store", DB.OBJECT_STORE_1, function(objectStore){
-    var req = objectStore.get(key);
-    req.onsuccess = function(){
-        _("Data got from object store");
-        deepEqual(req.result, data, "Data fetched matches the data");
-        start();
-        objectStore.transaction.db.close();
-        nextTest();
-    };
-    req.onerror = function(){
-        _("Could not get data to database");
-        ok(false, "Could not get data");
-        start();
-        nextTest();
-    };
-});
-onObjectStoreOpen("Count in Object Store", DB.OBJECT_STORE_1, function(objectStore){
-    var req = objectStore.count();
-    req.onsuccess = function(e){
-        _("Data counted from object store");
-        console.log(req.result);
-        equal(req.result, 2, "Total number of objects in database");
-        start();
-        objectStore.transaction.db.close();
-        nextTest();
-    };
-    req.onerror = function(){
-        _("Could not get data to database");
-        ok(false, "Could not get count of data");
-        start();
-        nextTest();
-    };
-});
-onObjectStoreOpen("Delete data in Object Store", DB.OBJECT_STORE_1, function(objectStore){
-    var req = objectStore["delete"](key);
-    req.onsuccess = function(e){
-        _("Data deleted from object store");
-        deepEqual(req.result, undefined, "Data deleted from Object Store");
-        start();
-        objectStore.transaction.db.close();
-        nextTest();
-    };
-    req.onerror = function(){
-        _("Could not get data to database");
-        ok(false, "Could not delete data");
-        start();
-        nextTest();
-    };
-});
-onObjectStoreOpen("Clear data in Object Store", DB.OBJECT_STORE_1, function(objectStore){
-    var req = objectStore.clear();
-    req.onsuccess = function(e){
-        _("Data cleared from object store");
-        ok(true, "Data from Object Store");
-        objectStore.transaction.db.close();
-        start();
-        nextTest();
-    };
-    req.onerror = function(){
-        _("Could not get data to database");
-        ok(false, "Could not delete data");
-        start();
-        nextTest();
-    };
-});
-=======
     onObjectStoreOpen('Adding with keypath and autoInc, no key', DB.OBJECT_STORE_2, function (objectStore, assert, done) {
         var req = objectStore.add(sample.obj());
         req.onsuccess = function (e) {
@@ -304,7 +115,6 @@
             done();
         };
     });
->>>>>>> cbdf79cf
 
     onObjectStoreOpen('Updating data in Object Store', DB.OBJECT_STORE_1, function (objectStore, assert, done) {
         data = sample.obj();
@@ -443,31 +253,10 @@
             nextTest();
             done();
         };
-<<<<<<< HEAD
-        for (var i = 0; i < max; i++) {
-            var req = objectStore.add(sample.obj(), i);
-            req.onsuccess = success;
-            req.onerror = error;
-        }
-    };
-    dbOpenRequest.onerror = function(e){
-        ok(false, "Database NOT Opened successfully");
-        _("Database NOT opened successfully");
-        start();
-        nextTest();
-    };
-    dbOpenRequest.onblocked = function(e){
-        ok(false, "Opening database blocked");
-        _("Opening database blocked");
-        start();
-    };
-});
-=======
         dbOpenRequest.onblocked = function (e) {
             assert.ok(false, 'Opening database blocked');
             _('Opening database blocked');
             done();
         };
     });
-}());
->>>>>>> cbdf79cf
+}());