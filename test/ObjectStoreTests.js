--- conflicted
+++ resolved
@@ -36,18 +36,10 @@
         _(db.objectStoreNames);
     };
 
-<<<<<<< HEAD
-    dbOpenRequest.onblocked = function(){
-        ok(false, "Database open is now blocked");
-        _("Database open blocked");
-        start();
-        stop();
-=======
     dbOpenRequest.onblocked = function () {
         assert.ok(false, 'Database open is now blocked');
         _('Database open blocked');
         done();
->>>>>>> cbdf79cf
     };
 });
 
@@ -101,17 +93,9 @@
         }
     };
 
-<<<<<<< HEAD
-    dbOpenRequest.onblocked = function(e){
-        ok(false, "Database open request blocked");
-        _("Database open blocked");
-        start();
-        stop();
-=======
     dbOpenRequest.onblocked = function (e) {
         assert.ok(false, 'Database open request blocked');
         _('Database open blocked');
         done();
->>>>>>> cbdf79cf
     };
 });