--- conflicted
+++ resolved
@@ -62,17 +62,12 @@
             sql.push("AND " + me.__keyColumnName + " >= ?");
             sqlValues.push(idbModules.Key.encode(me.__lastKeyContinued));
         }
-<<<<<<< HEAD
-        sql.push("ORDER BY ", me.__keyColumnName);
+
+        // Determine the ORDER BY direction based on the cursor.
+        var direction = me.direction === 'prev' || me.direction === 'prevunique' ? 'DESC' : 'ASC';
+
+        sql.push("ORDER BY ", me.__keyColumnName, " " + direction);
         sql.push("LIMIT " + recordsToLoad + " OFFSET " + me.__offset);
-=======
-        
-        // Determine the ORDER BY direction based on the cursor.
-        var direction = me.direction == 'prev' || me.direction == 'prevunique' ? 'DESC' : 'ASC';
-        
-        sql.push("ORDER BY " + me.__keyColumnName + " " + direction);
-        sql.push("LIMIT 1 OFFSET " + me.__offset);
->>>>>>> a855a20e
         idbModules.DEBUG && console.log(sql.join(" "), sqlValues);
 
         me.__prefetchedData = null;
